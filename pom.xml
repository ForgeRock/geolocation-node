--- conflicted
+++ resolved
@@ -35,62 +35,6 @@
     <project.build.sourceEncoding>UTF-8</project.build.sourceEncoding>
 </properties>
 
-<<<<<<< HEAD
-    <artifactId>GeoLocationNode</artifactId>
-
-    <groupId>org.forgerock</groupId>
-    <version>1.1.0</version>
-    <name>Template for an Auth Tree Node maven project</name>
-    <description>An Authentication Tree Node for ForgeRock's Identity Platform</description>
-
-    <properties>
-        <am.version>6.5.0</am.version>
-        <maven.compiler.source>1.8</maven.compiler.source>
-        <maven.compiler.target>1.8</maven.compiler.target>
-        <project.build.sourceEncoding>UTF-8</project.build.sourceEncoding>
-    </properties>
-
-    <dependencyManagement>
-        <dependencies>
-            <dependency>
-                <groupId>org.forgerock.am</groupId>
-                <artifactId>openam-auth-trees</artifactId>
-                <type>pom</type>
-                <scope>import</scope>
-                <version>${am.version}</version>
-            </dependency>
-        </dependencies>
-    </dependencyManagement>
-
-    <dependencies>
-        <dependency>
-            <groupId>org.forgerock.am</groupId>
-            <artifactId>auth-node-api</artifactId>
-            <scope>provided</scope>
-        </dependency>
-        <dependency>
-            <groupId>org.forgerock.am</groupId>
-            <artifactId>openam-guice-core</artifactId>
-            <scope>provided</scope>
-        </dependency>
-        <dependency>
-            <groupId>org.forgerock.am</groupId>
-            <artifactId>openam-core</artifactId>
-            <scope>provided</scope>
-        </dependency>
-    </dependencies>
-
-    <repositories>
-        <repository>
-            <snapshots>
-                <enabled>false</enabled>
-            </snapshots>
-            <id>forgerock-private-releases</id>
-            <name>ForgeRock Private Release Repository</name>
-            <url>http://maven.forgerock.org/repo/private-releases</url>
-        </repository>
-    </repositories>
-=======
 <dependencyManagement>
     <dependencies>
         <dependency>
@@ -131,6 +75,5 @@
         <url>http://maven.forgerock.org/repo/private-releases</url>
     </repository>
 </repositories>
->>>>>>> b373a821
 
 </project>